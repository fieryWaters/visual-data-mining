#!/bin/bash
#SBATCH --partition=gpucluster
#SBATCH --qos=interactive
#SBATCH --time=04:00:00
#SBATCH --nodes=1
#SBATCH --job-name=llama_training
#SBATCH --output=logs/training_job_%j.log

N=10  # This will run the training N times sequentially (number of jobs)
JOB_NUM=${1:-1}
EPOCHS_PER_JOB=1  # Number of epochs per job
CHECKPOINT_ROOT="./finetuned_model"
CHECKPOINT_DIR="fine-tuned"
FULL_CHECKPOINT_PATH="${CHECKPOINT_ROOT}/${CHECKPOINT_DIR}"
PEFT_WEIGHTS_DIR="${FULL_CHECKPOINT_PATH}/peft_weights"

echo "Starting training job number $JOB_NUM at $(date)"
echo "Running on node: $(hostname)"

# Set up environment
<<<<<<< HEAD
source ~/git-repos/visual-data-mining/venv/bin/activate

pip freeze
=======
source ~/git-repos/visual-data-mining/venv_visual_data_mining/bin/activate
>>>>>>> 1960d5a4

# Set up wandb run ID tracking
if [ $JOB_NUM -eq 1 ]; then
   # For first job, create a new run ID
   TRAINING_RUN_ID="training_run_$(date +%Y%m%d_%H%M%S)"
   mkdir -p "${CHECKPOINT_ROOT}"
   echo $TRAINING_RUN_ID > "${CHECKPOINT_ROOT}/training_run_id.txt"
else
   # For continuation jobs, read the existing run ID
   TRAINING_RUN_ID=$(cat "${CHECKPOINT_ROOT}/training_run_id.txt")
fi

# Function to check if previous run was successful
check_previous_run() {
   if [ $JOB_NUM -gt 1 ]; then
       # Check for the specific files that should exist in a complete checkpoint
       if [ ! -d "$PEFT_WEIGHTS_DIR" ]; then
           echo "Previous PEFT checkpoint not found at $PEFT_WEIGHTS_DIR"
           echo "Contents of checkpoint directory (if it exists):"
           ls -la $FULL_CHECKPOINT_PATH || echo "Directory does not exist"
           exit 1
       else
           echo "Found valid PEFT checkpoint at $PEFT_WEIGHTS_DIR"
       fi
   fi
}

# Function to run training
run_training() {
   local peft_flag=""
   if [ $JOB_NUM -gt 1 ]; then
       peft_flag="--train_config.from_peft_checkpoint $PEFT_WEIGHTS_DIR"
       echo "Loading from PEFT checkpoint: $PEFT_WEIGHTS_DIR"
   else
       echo "Starting fresh training without PEFT checkpoint"
       # Ensure checkpoint directory is clean for first run
       rm -rf $FULL_CHECKPOINT_PATH
       mkdir -p $FULL_CHECKPOINT_PATH
   fi

   # Print debug information
   #echo "Current directory: $(pwd)"
   #echo "Checkpoint directory structure:"
   #ls -R $CHECKPOINT_ROOT
   #echo "Using training run ID: $TRAINING_RUN_ID"

CUDA_VISIBLE_DEVICES=3 torchrun --nnodes 1 --nproc_per_node 1 finetuning.py \
    --enable_fsdp \
    --lr 1e-5 \
    --num_epochs $EPOCHS_PER_JOB \
    --batch_size_training 8 \
    --model_name meta-llama/Llama-3.2-11B-Vision-Instruct \
    --dist_checkpoint_root_folder $CHECKPOINT_ROOT \
    --dist_checkpoint_folder $CHECKPOINT_DIR \
    --use_fast_kernels \
    --dataset "custom_dataset" \
    --custom_dataset.test_split "test" \
    --custom_dataset.file "tokenize_dataset.py" \
    --run_validation True \
    --batching_strategy padding \
    --use_peft \
    --peft_method lora \
    --output_dir "$PEFT_WEIGHTS_DIR" \
    --use_wandb True \
    --wandb_config.project "llama_recipes" \
    --wandb_config.group "$TRAINING_RUN_ID" \
    $peft_flag

   #test how good we did!
   #python3 accuracy_benchmark_synthetic.py
}

# Create checkpoint root directory if it doesn't exist
mkdir -p $CHECKPOINT_ROOT

# Check if we have previous checkpoints when needed
check_previous_run

# Run the training
run_training

# Check if training was successful
if [ $? -eq 0 ]; then
   echo "Training job $JOB_NUM completed successfully at $(date)"
   
   # Chain to next job if we haven't reached N
   if [ $JOB_NUM -lt $N ]; then
       NEXT_NUM=$((JOB_NUM + 1))
       echo "Submitting job number $NEXT_NUM"
       
       # Create a backup of the checkpoint before starting next job
       BACKUP_DIR="${CHECKPOINT_ROOT}/fine-tuned_backup_job_${JOB_NUM}"
       echo "Creating backup at: $BACKUP_DIR"
       rm -rf "$BACKUP_DIR"  # Remove old backup if it exists
       cp -r $FULL_CHECKPOINT_PATH "$BACKUP_DIR"
       
       # Backup wandb ID file specifically
       if [ -f "${PEFT_WEIGHTS_DIR}/wandb_id.txt" ]; then
           cp "${PEFT_WEIGHTS_DIR}/wandb_id.txt" "${BACKUP_DIR}/wandb_id.txt"
       fi
       
       # Submit the next job
       sbatch --dependency=afterok:$SLURM_JOB_ID $0 $NEXT_NUM
   else
       echo "All training jobs completed successfully!"
   fi
else
   echo "Training job $JOB_NUM failed at $(date)"
   echo "Final checkpoint directory contents:"
   #ls -R $CHECKPOINT_ROOT
   exit 1
fi<|MERGE_RESOLUTION|>--- conflicted
+++ resolved
@@ -18,13 +18,7 @@
 echo "Running on node: $(hostname)"
 
 # Set up environment
-<<<<<<< HEAD
-source ~/git-repos/visual-data-mining/venv/bin/activate
-
-pip freeze
-=======
 source ~/git-repos/visual-data-mining/venv_visual_data_mining/bin/activate
->>>>>>> 1960d5a4
 
 # Set up wandb run ID tracking
 if [ $JOB_NUM -eq 1 ]; then
